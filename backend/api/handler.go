package api

import (
	"encoding/json"
	"fmt"
	"io"
	"log"
	"net/http"
	"net/url"
	"path/filepath"
	"strconv"
	"strings"
	"time"

	"github.com/torrentplayer/backend/db"
	"github.com/torrentplayer/backend/torrent"
)

// Handler handles API requests
type Handler struct {
	torrentClient *torrent.Client
	torrentStore  *db.TorrentStore
}

// NewHandler creates a new API handler
func NewHandler(torrentClient *torrent.Client, torrentStore *db.TorrentStore) *Handler {
	return &Handler{
		torrentClient: torrentClient,
		torrentStore:  torrentStore,
	}
}

// AddMagnet handles requests to add a magnet link
func (h *Handler) AddMagnet(w http.ResponseWriter, r *http.Request) {
	// Set CORS headers
	w.Header().Set("Access-Control-Allow-Origin", "*")
	w.Header().Set("Access-Control-Allow-Methods", "POST, OPTIONS")
	w.Header().Set("Access-Control-Allow-Headers", "Content-Type")

	if r.Method == "OPTIONS" {
		w.WriteHeader(http.StatusOK)
		return
	}

	if r.Method != http.MethodPost {
		http.Error(w, "Method not allowed", http.StatusMethodNotAllowed)
		return
	}

	// Parse the request body
	var req struct {
		MagnetURI string `json:"magnetUri"`
	}

	if err := json.NewDecoder(r.Body).Decode(&req); err != nil {
		http.Error(w, "Invalid request body", http.StatusBadRequest)
		return
	}

	// Add the magnet link
	info, err := h.torrentClient.AddMagnet(req.MagnetURI)
	if err != nil {
		http.Error(w, "Failed to add magnet link: "+err.Error(), http.StatusInternalServerError)
		return
	}

	// Save the torrent to the database
	record := db.TorrentRecord{
		InfoHash:  info.InfoHash,
		Name:      info.Name,
		MagnetURI: req.MagnetURI,
		AddedAt:   info.AddedAt,
	}

	if err := h.torrentStore.AddTorrent(&record); err != nil {
		log.Printf("Failed to save torrent to database: %v", err)
	}

	// Return the torrent info
	w.Header().Set("Content-Type", "application/json")
	json.NewEncoder(w).Encode(info)
}

// ListTorrents handles requests to list all torrents, just torrent client status
func (h *Handler) ListTorrents(w http.ResponseWriter, r *http.Request) {
	// Set CORS headers
	w.Header().Set("Access-Control-Allow-Origin", "*")
	w.Header().Set("Access-Control-Allow-Methods", "GET, OPTIONS")
	w.Header().Set("Access-Control-Allow-Headers", "Content-Type")

	if r.Method == "OPTIONS" {
		w.WriteHeader(http.StatusOK)
		return
	}

	if r.Method != http.MethodGet {
		http.Error(w, "Method not allowed", http.StatusMethodNotAllowed)
		return
	}

	// Get the list of torrents from the client
	torrents := h.torrentClient.ListTorrents()
	// Return the torrents
	w.Header().Set("Content-Type", "application/json")
	json.NewEncoder(w).Encode(torrents)
}

// UpdateMovieDetails handles requests to update movie details for a torrent
func (h *Handler) UpdateMovieDetails(w http.ResponseWriter, r *http.Request) {
	// Set CORS headers
	w.Header().Set("Access-Control-Allow-Origin", "*")
	w.Header().Set("Access-Control-Allow-Methods", "POST, OPTIONS")
	w.Header().Set("Access-Control-Allow-Headers", "Content-Type")

	if r.Method == "OPTIONS" {
		w.WriteHeader(http.StatusOK)
		return
	}

	if r.Method != http.MethodPost {
		http.Error(w, "Method not allowed", http.StatusMethodNotAllowed)
		return
	}

	parts := strings.Split(r.URL.Path, "/")
	if len(parts) < 3 {
		http.Error(w, "Missing info hash", http.StatusBadRequest)
		return
	}
	infoHash := parts[len(parts)-1]

	// Parse the request body
	var movieDetails db.MovieDetails
	body, err := io.ReadAll(r.Body)
	if err != nil {
		http.Error(w, "Failed to read request body: "+err.Error(), http.StatusBadRequest)
		return
	}
	defer r.Body.Close()

	if err := json.Unmarshal(body, &movieDetails); err != nil {
		http.Error(w, "Failed to parse request body: "+err.Error(), http.StatusBadRequest)
		return
	}

	// Retrieve the torrent record from the database
	record, err := h.torrentStore.GetTorrent(infoHash)
	if err != nil {
		log.Printf("Torrent not found in database: %v", err)

		// 创建一个新的记录 - 只包含电影详情，不包含磁力链接
		// 这样可以避免启动时恢复种子时尝试使用无效的磁力链接
		currentTime := time.Now()
		record = &db.TorrentRecord{
			InfoHash:     infoHash,
<<<<<<< HEAD
			Name:         movieDetails.OriginalTitle,
=======
			Name:         movieDetails.Filename,
>>>>>>> a5679e5b
			MagnetURI:    "", // 空的磁力链接，但不会尝试添加它
			AddedAt:      currentTime,
			MovieDetails: &movieDetails,
		}

		// 保存新记录到数据库
<<<<<<< HEAD
		if err := h.torrentStore.SaveTorrent(record); err != nil {
=======
		if err := h.torrentStore.AddTorrent(record); err != nil {
>>>>>>> a5679e5b
			http.Error(w, "Failed to save torrent record: "+err.Error(), http.StatusInternalServerError)
			return
		}

		log.Printf("Created new movie record for: %s", infoHash)
	} else {
		// 更新电影详情，保留原有的磁力链接和其他信息
		record.MovieDetails = &movieDetails

		// 保存更新后的记录到数据库
		if err := h.torrentStore.AddTorrent(record); err != nil {
			http.Error(w, "Failed to save movie details: "+err.Error(), http.StatusInternalServerError)
			return
		}
	}

	// Return success response
	w.Header().Set("Content-Type", "application/json")
	w.WriteHeader(http.StatusOK)
	json.NewEncoder(w).Encode(map[string]string{"status": "success"})
}

// StreamFile handles requests to stream a file from a torrent
func (h *Handler) StreamFile(w http.ResponseWriter, r *http.Request) {
	// Set CORS headers
	w.Header().Set("Access-Control-Allow-Origin", "*")
	w.Header().Set("Access-Control-Allow-Methods", "GET, OPTIONS")
	w.Header().Set("Access-Control-Allow-Headers", "Range, Content-Type")

	if r.Method == "OPTIONS" {
		w.WriteHeader(http.StatusOK)
		return
	}

	if r.Method != http.MethodGet {
		http.Error(w, "Method not allowed", http.StatusMethodNotAllowed)
		return
	}

	// Extract torrent info hash and file index from the URL path
	// Expected format: /stream/{infoHash}/{fileIndex}
	pathParts := strings.Split(r.URL.Path, "/")
	if len(pathParts) < 4 {
		http.Error(w, "Invalid path format", http.StatusBadRequest)
		return
	}

	infoHash := pathParts[2]
	fileIndexStr := pathParts[3]

	// Parse the file index
	fileIndex, err := strconv.Atoi(fileIndexStr)
	if err != nil {
		http.Error(w, "Invalid file index", http.StatusBadRequest)
		return
	}

	// Get the torrent
	t, ok := h.torrentClient.GetTorrent(infoHash)
	if !ok {
		http.Error(w, "Torrent not found", http.StatusNotFound)
		return
	}

	// Check if the file index is valid
	if fileIndex < 0 || fileIndex >= len(t.Files()) {
		http.Error(w, "File index out of range", http.StatusBadRequest)
		return
	}

	// Get the file
	file := t.Files()[fileIndex]

	// Set content type based on file extension
	contentType := getContentTypeFromPath(file.DisplayPath())
	w.Header().Set("Content-Type", contentType)
	w.Header().Set("Accept-Ranges", "bytes")
	w.Header().Set("Content-Length", strconv.FormatInt(file.Length(), 10))

	// Handle range requests
	var start, end int64
	rangeHeader := r.Header.Get("Range")
	if rangeHeader != "" {
		rangeParts := strings.Split(strings.TrimPrefix(rangeHeader, "bytes="), "-")
		if len(rangeParts) == 2 {
			start, _ = strconv.ParseInt(rangeParts[0], 10, 64)
			if rangeParts[1] != "" {
				end, _ = strconv.ParseInt(rangeParts[1], 10, 64)
			} else {
				end = file.Length() - 1
			}
		}

		// Ensure end is valid
		if end >= file.Length() {
			end = file.Length() - 1
		}

		// Set partial content headers
		w.Header().Set("Content-Range", fmt.Sprintf("bytes %d-%d/%d", start, end, file.Length()))
		w.Header().Set("Content-Length", strconv.FormatInt(end-start+1, 10))
		w.WriteHeader(http.StatusPartialContent)
	} else {
		w.WriteHeader(http.StatusOK)
	}

	// Create reader
	reader := file.NewReader()
	if reader == nil {
		http.Error(w, "Failed to create reader", http.StatusInternalServerError)
		return
	}
	defer reader.Close()

	// Seek to start position if needed
	if start > 0 {
		if _, err := reader.Seek(start, io.SeekStart); err != nil {
			http.Error(w, "Failed to seek to position: "+err.Error(), http.StatusInternalServerError)
			return
		}
	}

	// Stream the file
	if end > 0 {
		// Stream a range
		_, err = io.CopyN(w, reader, end-start+1)
	} else {
		// Stream the whole file
		_, err = io.Copy(w, reader)
	}

	if err != nil {
		// Don't return an error, as the client may have disconnected
		log.Printf("Error streaming file: %v", err)
	}
}

// getContentTypeFromPath determines the content type of a file based on its path
func getContentTypeFromPath(path string) string {
	ext := strings.ToLower(filepath.Ext(path))
	switch ext {
	case ".mp4", ".m4v", ".mov":
		return "video/mp4"
	case ".mkv":
		return "video/x-matroska"
	case ".avi":
		return "video/x-msvideo"
	case ".wmv":
		return "video/x-ms-wmv"
	case ".webm":
		return "video/webm"
	case ".flv":
		return "video/x-flv"
	case ".mp3":
		return "audio/mpeg"
	case ".wav":
		return "audio/wav"
	case ".flac":
		return "audio/flac"
	case ".ogg":
		return "audio/ogg"
	case ".jpg", ".jpeg":
		return "image/jpeg"
	case ".png":
		return "image/png"
	case ".gif":
		return "image/gif"
	case ".webp":
		return "image/webp"
	case ".srt":
		return "application/x-subrip"
	case ".vtt":
		return "text/vtt"
	case ".txt":
		return "text/plain"
	case ".pdf":
		return "application/pdf"
	case ".zip":
		return "application/zip"
	case ".rar":
		return "application/x-rar-compressed"
	default:
		return "application/octet-stream"
	}
}

// GetMovieDetails handles requests to get movie details for all torrents
func (h *Handler) GetMovieDetails(w http.ResponseWriter, r *http.Request) {
	// Set CORS headers
	w.Header().Set("Access-Control-Allow-Origin", "*")
	w.Header().Set("Access-Control-Allow-Methods", "GET, OPTIONS")
	w.Header().Set("Access-Control-Allow-Headers", "Content-Type")

	if r.Method == "OPTIONS" {
		w.WriteHeader(http.StatusOK)
		return
	}

	if r.Method != http.MethodGet {
		http.Error(w, "Method not allowed", http.StatusMethodNotAllowed)
		return
	}

	// Get all torrents from the database with their movie details
	records, err := h.torrentStore.GetAllTorrents()
	if err != nil {
		http.Error(w, "Failed to get movie details: "+err.Error(), http.StatusInternalServerError)
		return
	}

	// Extract only the necessary movie information for the UI
	type MovieInfo struct {
		InfoHash     string           `json:"infoHash"`
		Name         string           `json:"name"`
		AddedAt      time.Time        `json:"addedAt"`
		MovieDetails *db.MovieDetails `json:"movieDetails,omitempty"`
	}

	movieInfoList := make([]MovieInfo, 0, len(records))
	for _, record := range records {
		movieInfo := MovieInfo{
			InfoHash:     record.InfoHash,
			Name:         record.Name,
			AddedAt:      record.AddedAt,
			MovieDetails: record.MovieDetails,
		}
		movieInfoList = append(movieInfoList, movieInfo)
	}

	// Return the movie details
	w.Header().Set("Content-Type", "application/json")
	json.NewEncoder(w).Encode(movieInfoList)
}

// SearchMovie handles requests to search for a movie by name
func (h *Handler) SearchMovie(w http.ResponseWriter, r *http.Request) {
	// Set CORS headers
	w.Header().Set("Access-Control-Allow-Origin", "*")
	w.Header().Set("Access-Control-Allow-Methods", "GET, OPTIONS")
	w.Header().Set("Access-Control-Allow-Headers", "Content-Type")

	if r.Method == "OPTIONS" {
		w.WriteHeader(http.StatusOK)
		return
	}

	if r.Method != http.MethodGet {
		http.Error(w, "Method not allowed", http.StatusMethodNotAllowed)
		return
	}

	// Get the filename from the URL query
	filename := r.URL.Query().Get("filename")
	if filename == "" {
		http.Error(w, "Missing filename parameter", http.StatusBadRequest)
		return
	}

	// TODO: Implement actual movie info lookup from an external API
	// For now, we'll return a mock response with basic movie details based on the filename

	// Extract the movie name and year from the filename using basic parsing
	// This is a simple implementation and might not work for all filenames
	name := filename
	year := ""

	// Try to extract year in format (YYYY) or .YYYY.
	yearPattern1 := strings.LastIndex(name, "(")
	yearPattern2 := strings.LastIndex(name, ".")

	if yearPattern1 != -1 && yearPattern1+5 <= len(name) && name[yearPattern1+1] >= '1' && name[yearPattern1+1] <= '2' {
		// Extract year from (YYYY) format
		yearStr := name[yearPattern1+1 : yearPattern1+5]
		if _, err := strconv.Atoi(yearStr); err == nil {
			year = yearStr
			name = strings.TrimSpace(name[:yearPattern1])
		}
	} else if yearPattern2 != -1 && yearPattern2+5 <= len(name) && name[yearPattern2+1] >= '1' && name[yearPattern2+1] <= '2' {
		// Extract year from .YYYY. format
		yearStr := name[yearPattern2+1 : yearPattern2+5]
		if _, err := strconv.Atoi(yearStr); err == nil {
			year = yearStr
			name = strings.TrimSpace(name[:yearPattern2])
		}
	}

	// Clean up the name by removing common suffixes and file extensions
	name = strings.TrimSuffix(name, ".mp4")
	name = strings.TrimSuffix(name, ".mkv")
	name = strings.TrimSuffix(name, ".avi")

	// Create a mock movie info response
	movieInfo := map[string]interface{}{
		"filename":      name,
		"year":          year,
		"posterUrl":     "https://via.placeholder.com/300x450?text=" + url.QueryEscape(name),
		"backdropUrl":   "https://via.placeholder.com/1280x720?text=" + url.QueryEscape(name),
		"overview":      "这是关于 " + name + " 的电影简介。",
		"rating":        5.0,
		"voteCount":     10,
		"genres":        []string{"未知"},
		"runtime":       90,
		"tmdbId":        0,
		"releaseDate":   time.Now().Format("2006-01-02"),
		"originalTitle": name,
		"popularity":    1.0,
		"status":        "Released",
	}

	// Return the movie info
	w.Header().Set("Content-Type", "application/json")
	json.NewEncoder(w).Encode(movieInfo)
}

// SaveTorrentData handles requests to save torrent data including file paths to the database
func (h *Handler) SaveTorrentData(w http.ResponseWriter, r *http.Request) {
	// Set CORS headers
	w.Header().Set("Access-Control-Allow-Origin", "*")
	w.Header().Set("Access-Control-Allow-Methods", "POST, OPTIONS")
	w.Header().Set("Access-Control-Allow-Headers", "Content-Type")

	if r.Method == "OPTIONS" {
		w.WriteHeader(http.StatusOK)
		return
	}

	if r.Method != http.MethodPost {
		http.Error(w, "Method not allowed", http.StatusMethodNotAllowed)
		return
	}

	// Extract the infoHash from the URL path
	parts := strings.Split(r.URL.Path, "/")
	if len(parts) < 5 {
		http.Error(w, "Invalid URL path", http.StatusBadRequest)
		return
	}
	infoHash := parts[len(parts)-1]

	// Parse the request body
	var torrentData struct {
		InfoHash   string        `json:"infoHash"`
		Name       string        `json:"name"`
		Length     int64         `json:"length"`
		Files      []db.FileInfo `json:"files"`
		Downloaded int64         `json:"downloaded"`
		Progress   float32       `json:"progress"`
		State      string        `json:"state"`
		AddedAt    time.Time     `json:"addedAt"`
	}

	if err := json.NewDecoder(r.Body).Decode(&torrentData); err != nil {
		http.Error(w, "Invalid request body: "+err.Error(), http.StatusBadRequest)
		return
	}

	// Verify infoHash matches the one in the URL
	if infoHash != torrentData.InfoHash {
		http.Error(w, "InfoHash mismatch", http.StatusBadRequest)
		return
	}

	// Extract file paths
	filePaths := make([]string, len(torrentData.Files))
	for i, file := range torrentData.Files {
		filePaths[i] = file.Path
	}

	// Serialize file paths to JSON
	dataPathJSON, err := json.Marshal(filePaths)
	if err != nil {
		http.Error(w, "Failed to serialize file paths: "+err.Error(), http.StatusInternalServerError)
		return
	}

	torrentRecord := db.TorrentRecord{
		InfoHash:   infoHash,
		Name:       torrentData.Name,
		Length:     torrentData.Length,
		Files:      torrentData.Files,
		Downloaded: torrentData.Downloaded,
		Progress:   torrentData.Progress,
		State:      torrentData.State,
		MagnetURI:  torrentData.InfoHash,
		AddedAt:    torrentData.AddedAt,
		DataPath:   string(dataPathJSON),
	}

	// Update the data_path in the database
	if err := h.torrentStore.AddTorrent(&torrentRecord); err != nil {
		http.Error(w, "Failed to update data path: "+err.Error(), http.StatusInternalServerError)
		return
	}
	w.Header().Set("Content-Type", "application/json")
	w.WriteHeader(http.StatusOK)
	json.NewEncoder(w).Encode(map[string]string{
		"status":  "success",
		"message": "Torrent data saved successfully",
	})
}<|MERGE_RESOLUTION|>--- conflicted
+++ resolved
@@ -153,22 +153,14 @@
 		currentTime := time.Now()
 		record = &db.TorrentRecord{
 			InfoHash:     infoHash,
-<<<<<<< HEAD
 			Name:         movieDetails.OriginalTitle,
-=======
-			Name:         movieDetails.Filename,
->>>>>>> a5679e5b
 			MagnetURI:    "", // 空的磁力链接，但不会尝试添加它
 			AddedAt:      currentTime,
 			MovieDetails: &movieDetails,
 		}
 
 		// 保存新记录到数据库
-<<<<<<< HEAD
-		if err := h.torrentStore.SaveTorrent(record); err != nil {
-=======
 		if err := h.torrentStore.AddTorrent(record); err != nil {
->>>>>>> a5679e5b
 			http.Error(w, "Failed to save torrent record: "+err.Error(), http.StatusInternalServerError)
 			return
 		}
